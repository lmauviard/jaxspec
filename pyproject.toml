[tool.poetry]
name = "jaxspec"
version = "0.1.0"
description = "jaxspec is a bayesian spectral fitting library for X-ray astronomy."
authors = ["sdupourque <sdupourque@irap.omp.eu>"]
license = "MIT"
readme = "README.md"
homepage = "https://github.com/renecotyfanboy/jaxspec"
documentation = "https://jaxspec.readthedocs.io/en/latest/"


[tool.poetry.dependencies]
python = ">=3.10,<3.12"
jax = "^0.4.30"
jaxlib = "^0.4.30"
numpy = "<2.0.0"
pandas = "^2.2.0"
astropy = "^6.0.0"
numpyro = "^0.15.2"
dm-haiku = ">=0.0.11,<0.0.13"
networkx = "^3.1"
matplotlib = "^3.8.0"
arviz = ">=0.17.1,<0.20.0"
chainconsumer = "^1.1.2"
simpleeval = "^0.9.13"
cmasher = "^1.6.3"
gpjax = "^0.8.0"
jaxopt = "^0.8.1"
tinygp = "^0.3.0"
seaborn = "^0.13.1"
mkdocstrings = ">=0.24,<0.27"
sparse = "^0.15.1"
optimistix = "^0.0.7"
scipy = "<1.15"
mendeleev = ">=0.15,<0.18"
pyzmq = "<27"
jaxns = "^2.5.1"
pooch = "^1.8.2"
interpax = "^0.3.3"
watermark = "^2.4.3"


[tool.poetry.group.docs.dependencies]
mkdocs = "^1.5.3"
mkdocs-material = "^9.4.6"
<<<<<<< HEAD
mkdocstrings = {extras = ["python"], version = ">=0.24,<0.27"}
mkdocs-jupyter = "^0.24.6"
=======
mkdocstrings = {extras = ["python"], version = ">=0.24,<0.26"}
mkdocs-jupyter = ">=0.24.6,<0.26.0"
>>>>>>> d2ea6bf7


[tool.poetry.group.test.dependencies]
chex = "^0.1.83"
mktestdocs = "^0.2.1"
coverage = "^7.3.2"
pytest-cov = ">=4.1,<6.0"
flake8 = "^7.0.0"
pytest = "^8.0.0"
testbook = "^0.4.2"


[tool.poetry.group.dev.dependencies]
pre-commit = "^3.5.0"
ruff = ">=0.2.1,<0.7.0"
jupyterlab = "^4.0.7"
notebook = "^7.0.6"
ipywidgets = "^8.1.1"

[tool.ruff]
line-length = 100
target-version = "py310"
extend-exclude = ["versioneer.py", "_version.py"]

[tool.ruff.lint]
select = ["D", "E", "F", "I", "UP", "W", "RUF"]
ignore = [
  "E501",
  "F841", # Local variable name is assigned to but never used
  "RUF001", # String contains ambiguous character (such as Greek letters)
  "RUF002", # Docstring contains ambiguous character (such as Greek letters)
  "RUF012", # Mutable class attributes should be annotated with `typing.ClassVar`
  "D100",
  "D101",
  "D102",
  "D103",
  "D104",
  "D105",
  "D107",
  "D200",
  "D202",
  "D203",
  "D204",
  "D205",
  "D209",
  "D212",
  "D213",
  "D301",
  "D400",
  "D401",
  "D403",
  "D413",
  "D415",
  "D417",
]

[tool.ruff.lint.pydocstyle]
convention = "google"

[tool.ruff.lint.isort]
lines-between-types = 1

[tool.ruff.lint.extend-per-file-ignores]
"__init__.py" = [
  "F401", # Module imported but unused
  "F403", # 'from module import *' used; unable to detect undefined names
]

[build-system]
requires = ["poetry-core"]
build-backend = "poetry.core.masonry.api"

[tool.poetry.scripts]
jaxspec-debug-info = "jaxspec.scripts.debug:debug_info"<|MERGE_RESOLUTION|>--- conflicted
+++ resolved
@@ -43,13 +43,8 @@
 [tool.poetry.group.docs.dependencies]
 mkdocs = "^1.5.3"
 mkdocs-material = "^9.4.6"
-<<<<<<< HEAD
 mkdocstrings = {extras = ["python"], version = ">=0.24,<0.27"}
-mkdocs-jupyter = "^0.24.6"
-=======
-mkdocstrings = {extras = ["python"], version = ">=0.24,<0.26"}
 mkdocs-jupyter = ">=0.24.6,<0.26.0"
->>>>>>> d2ea6bf7
 
 
 [tool.poetry.group.test.dependencies]
