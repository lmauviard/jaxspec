--- conflicted
+++ resolved
@@ -27,15 +27,9 @@
 seaborn = "^0.13.1"
 mkdocstrings = ">=0.24,<0.26"
 sparse = "^0.15.1"
-<<<<<<< HEAD
 scipy = "<1.14"
-mendeleev = "^0.15.0"
-pyzmq = "<26"
-=======
-scipy = "<1.13"
 mendeleev = ">=0.15,<0.17"
 pyzmq = "<27"
->>>>>>> ba41fe12
 
 
 [tool.poetry.group.docs.dependencies]
